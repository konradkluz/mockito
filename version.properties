--- conflicted
+++ resolved
@@ -1,9 +1,5 @@
 #Currently building Mockito version
-<<<<<<< HEAD
 version=3.0.0-beta.1
-=======
-version=2.11.3
->>>>>>> e10c5409
 
 #Previous version used to generate release notes delta
 previousVersion=2.11.2
