--- conflicted
+++ resolved
@@ -3,11 +3,7 @@
 // TODO later include subprojects, possible ideas https://gist.github.com/aalmiray/e6f54aa4b3803be0bcac
 
 jacoco {
-<<<<<<< HEAD
-    toolVersion = "0.7.8"
-=======
     toolVersion = "0.7.9"
->>>>>>> 14c6171e
 }
 
 task mockitoCoverage(type: JacocoReport, dependsOn: "test") {
