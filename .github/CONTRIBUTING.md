<<<<<<< HEAD
- [Contributing to Mockito](#)
  - [Pull request criteria](#)
  - [General info](#)
  - [More on pull requests](#)
  - [Coding style](#)
=======
- [Contributing to Mockito](#contributing-to-mockito)
    - [Pull request criteria](#pull-request-criteria)
    - [General info](#general-info)
    - [More on pull requests](#more-on-pull-requests)
    - [Coding style](#coding-style)
>>>>>>> b77711f2

**If looking for support**

* Search / Ask question on [stackoverflow](http://stackoverflow.com/questions/tagged/mockito)
* Go to the [mockito mailing-list](http://groups.google.com/group/mockito) (moderated)
* Issues should always have a [Short, Self Contained, Correct (Compilable), Example](http://sscce.org) (same as any question on stackoverflow.com)

# Contributing to Mockito

Which branch : 
* On mockito 2.x, make your pull request target `release/2.x`
* On next mockito version make your pull request target `master`

## Pull request criteria

* **At least one commit message** in the PR starts with `Fixes #id : ` where `id` is an [issue tracker](https://github.com/mockito/mockito/issues) id. This allows automated release notes generation. Also GitHub will track the issue and [close it](https://github.com/blog/1386-closing-issues-via-commit-messages) when the PR is merged.
* Use `@since` tags for new public APIs
* Include tests
* Document public APIs with examples
* For new features consider adding new documentation item in main `Mockito` class
* Also, look at the [GitHub's Pull Request guide](https://github.com/blog/1943-how-to-write-the-perfect-pull-request)

## General info

* Comment on issues or pull requests
* If you know the answer to a question posted to our [mailing list](https://groups.google.com/forum/#!forum/mockito) - don't hesitate to write a reply. That helps us a lot.
* Also, don't hesitate to ask questions on the [mailing list](https://groups.google.com/forum/#!forum/mockito) - that helps us improve javadocs/FAQ.
* Please suggest changes to javadoc/exception messages when you find something unclear.
* If you miss a particular feature in Mockito - browse or ask on the mailing list, show us a sample code and describe the problem.
* Wondering what to work on? See [task/bug list](https://github.com/mockito/mockito/issues/) and pick up something you would like to work on. Remember that some feature requests we somewhat not agree with so not everything we want to work on :)
* Mockito currently uses GitHub for versioning so you can *create a fork of Mockito in no time*. Go to the [github project](https://github.com/mockito/mockito) and "Create your own fork". Create a new branch, commit, ..., when you're ready let us know about your pull request so we can discuss it and merge the PR!
* Note the project now uses *gradle*, when your Gradle install is ready, make your IDE project's files (for example **`gradle idea`**). Other gradle commands are listed via **`gradle tasks`**.

## More on pull requests

As you may have noticed, Mockito has now a continuous release bot, that means that each **merged** pull request will be automatically released in a newer version of Mockito.
For that reason each pull request has to go through a thorough review and/or discussion.

Things we pay attention in a PR :

* On pull requests, please document the change, what it brings, what is the benefit.
* **Clean commit history** in the topic branch in your fork of the repository, even during review. That means that commits are _rebased_ and _squashed_ if necessary, so that each commit clearly changes one things and there are no extraneous fix-ups.

  For that matter it's possible to commit [_semantic_ changes](http://lemike-de.tumblr.com/post/79041908218/semantic-commits). _Tests are an asset, so is history_.

  _Exemple gratia_:

  ```
  Fixes #73 : The new feature
  Fixes #73 : Refactors this part of Mockito to make feature possible
  ```

* In the code, always test your feature / change, in unit tests and in our `acceptance test suite` located in `org.mockitousage`. Older tests will be migrated when a test is modified.
* New test methods should follow a snake case convention (`ensure_that_stuff_is_doing_that`), this allows the test name to be fully expressive on intent while still readable.
* When reporting errors to the users, if it's a user report report it gently and explain how a user should deal with it, see the `Reporter` class. However not all errors should go there, some unlikely technical errors don't need to be in the `Reporter` class.
* Documentation !!! Always document with love the public API. Internals could use some love too. In all cases the code should _auto-document_ itself like any [well designed API](rebased and squashed if necessary, so that each commit clearly changes one things and there are no extraneous fix-ups).
* We use (4) spaces instead of tabs. Make sure line ending is Unix style (LF). More on line ending on the [Github help](https://help.github.com/articles/dealing-with-line-endings/).


_If you are unsure about git you can have a look on our [git tips to have a clean history](https://github.com/mockito/mockito/wiki/Using git to prepare your PR to have a clean history)._


## Coding style

This section is not about some kind of fruitless tabs vs spaces debate. It's about having the code readable, the project grows and it is not rare to read contributions from many different individuals. Each one of us has a different writing style, we are fine with this. Without enforcing we may be picky about it, however we think that this improves the readability of the code for everyone.

_This includes IntelliJ IDEA instructions, however we are sure there's similar settings in all major IDEs._

But first of all, make sure that : 

* Don't use tabs, only spaces
* Character encoding is **UTF-8**
* Line ending character is unix-style **`LF`**
* New line is added at end of file: `IntelliJ setting > Editor > General > Ensure line feed at file end on save`

### Imports

Imports must be sorted in the following order

1. `import java.*`
2. `import javax.*`
3. `import all other imports`
4. blank line
5. `import static java.*`
6. `import static javax.*`
7. `import static all other imports`

This order can be set in `IntelliJ setting > Editor > Code Style > Java > Imports > Import Layout`

Also make sure that
* One blank lines before imports.
* One blank lines after imports.
* Never import with wildcard `*`
   * Set `IntelliJ setting > Editor > Code Style > Java > Imports > Class count to use import with '*'` to `100`     
   * Set `IntelliJ setting > Editor > Code Style > Java > Imports > Names count to use import static with '*'` to `100`     

##### Alignment

We found vertical alignment helping when reading the code, for that reason we want to align vertically chained APIs, parameters, etc. For that reason the spacing characters are spaces.


1. For chained calls, when multiple lines make more sense, we want method calls to be aligned
    vertically with previous dot.

    ```java
    mock(Foo.class, withSettings().name("bar")
                                  .serializableMode(ACROSS_CLASSLOADER)
                                  .verboseLogging().invocationListener(...));
    ```

    Go to `IntelliJ setting > Editor > Code Style > Java > Wrapping and Braces`

    1. For parameter `Chained method calls` choose : `Do not wrap`
    2. For sub-parameter `Align when multiline` tick the checkbox

2. When declaring a function with several parameters and when multiple lines make sense,
    we want to align vertically the method parameters and arguments

    ```java
    void feature(String key,
                 RepresentsSomething something) {
        // ...
    }
    ```

    Go to `IntelliJ setting > Editor > Code Style > Java > Wrapping and Braces`

    1. For parameter `Method declaration parameters` choose : `Do not wrap`
    2. For sub-parameter `Align when multiline` tick the checkbox

3. When using a function with several parameters and when multiple lines make sense,
    we want to align vertically the method parameters and arguments

    ```java
    given(mock.action()).willReturn("a very long param",
                                    "b another very long parameter",
                                    "c yet another");
    ```

    Go to `IntelliJ setting > Editor > Code Style > Java > Wrapping and Braces`

    1. For parameter `Method call parameters` choose : `Do not wrap`
    2. For sub-parameter `Align when multiline` tick the checkbox

4. When declaring an annotation with several parameters and when multiple lines make sense,
    we want to align vertically the annotation parameters

    ```java
    @Mock(answer = Answers.RETURNS_DEFAULTS,
          serializable = true, 
          extraInterfaces = { List.class, YetAnotherInterface.class })
    ```

    Go to `IntelliJ setting > Editor > Code Style > Java > Annotation Parameters`

    1. For parameter `Method declaration parameters` choose : `Do not wrap`
    2. For sub-parameter `Align when multiline` tick the checkbox

4. When declaring a throws list with several exception and when multiple line make sense,
    we want to align vertically the exceptions parameters

    ```java
    @Mock(answer = Answers.RETURNS_DEFAULTS,
          serializable = true, 
          extraInterfaces = { List.class, YetAnotherInterface.class }) 
    ```

    Go to `IntelliJ setting > Editor > Code Style > Java > Throws list`

    1. For parameter `Method declaration parameters` choose : `Do not wrap`
    2. For sub-parameter `Align when multiline` tick the checkbox
<|MERGE_RESOLUTION|>--- conflicted
+++ resolved
@@ -1,16 +1,8 @@
-<<<<<<< HEAD
-- [Contributing to Mockito](#)
-  - [Pull request criteria](#)
-  - [General info](#)
-  - [More on pull requests](#)
-  - [Coding style](#)
-=======
 - [Contributing to Mockito](#contributing-to-mockito)
     - [Pull request criteria](#pull-request-criteria)
     - [General info](#general-info)
     - [More on pull requests](#more-on-pull-requests)
     - [Coding style](#coding-style)
->>>>>>> b77711f2
 
 **If looking for support**
 
