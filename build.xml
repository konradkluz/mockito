--- conflicted
+++ resolved
@@ -303,7 +303,6 @@
   </target>
 
   <target name="javadoc">
-<<<<<<< HEAD
     <javadoc
             sourcepath="${src.dir}"
             destdir="${javadoc.dir}"
@@ -313,11 +312,6 @@
             version="true"
             use="true"
             windowtitle="Mockito ${version} API">
-=======
-    <javadoc sourcepath="${src.dir}" destdir="${javadoc.dir}"
-             stylesheetfile="javadoc/stylesheet.css" header=""
-      author="true" version="true" use="true" windowtitle="Mockito API">
->>>>>>> 2881aefc
       <doctitle>
         <![CDATA[
           <h1><a href="org/mockito/Mockito.html">Click to see examples</a>. Mockito ${version} API.</h1>
