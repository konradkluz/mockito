<<<<<<< HEAD
/*
 * Copyright (c) 2007 Mockito contributors
 * This program is made available under the terms of the MIT License.
 */
=======
/*
 * Copyright (c) 2007 Mockito contributors
 * This program is made available under the terms of the MIT License.
 */
>>>>>>> 2881aefc
package org.mockito;

import org.mockito.listeners.InvocationListener;
import org.mockito.mock.MockCreationSettings;
import org.mockito.stubbing.Answer;

import java.io.Serializable;

/**
 * Allows mock creation with additional mock settings.
 * <p/>
 * Don't use it too often.
 * Consider writing simple tests that use simple mocks.
 * Repeat after me: simple tests push simple, KISSy, readable & maintainable code.
 * If you cannot write a test in a simple way - refactor the code under test.
 * <p/>
 * Examples of mock settings:
 * <pre class="code"><code class="java">
 *   //Creates mock with different default answer & name
 *   Foo mock = mock(Foo.class, withSettings()
 *                                .defaultAnswer(RETURNS_SMART_NULLS)
 *                                .name("cool mockie")
 *                                );
 *
 *   //Creates mock with different default answer, descriptive name and extra interfaces
 *   Foo mock = mock(Foo.class, withSettings()
<<<<<<< HEAD
 *                                .defaultAnswer(RETURNS_SMART_NULLS)
 *                                .name("cool mockie")
 *                                .extraInterfaces(Bar.class));
 * </code></pre>
 * {@link MockSettings} has been introduced for two reasons.
=======
 *       .defaultAnswer(RETURNS_SMART_NULLS)
 *       .name("cool mockie")
 *       .extraInterfaces(Bar.class));    
 * </code></pre>
 * {@link MockSettings} has been introduced for two reasons. 
>>>>>>> 2881aefc
 * Firstly, to make it easy to add another mock setting when the demand comes.
 * Secondly, to enable combining together different mock settings without introducing zillions of overloaded mock() methods.
 */
public interface MockSettings extends Serializable {

    /**
     * Specifies extra interfaces the mock should implement. Might be useful for legacy code or some corner cases.
     * For background, see issue 51 <a href="http://code.google.com/p/mockito/issues/detail?id=51">here</a>
     * <p>
     * This mysterious feature should be used very occasionally.
     * The object under test should know exactly its collaborators & dependencies.
     * If you happen to use it often than please make sure you are really producing simple, clean & readable code.
     * <p>
     * Examples:
     * <pre class="code"><code class="java">
     *   Foo foo = mock(Foo.class, withSettings().extraInterfaces(Bar.class, Baz.class));
     *
     *   //now, the mock implements extra interfaces, so following casting is possible:
     *   Bar bar = (Bar) foo;
     *   Baz baz = (Baz) foo;
     * </code></pre>
<<<<<<< HEAD
     *
=======
     * 
>>>>>>> 2881aefc
     * @param interfaces extra interfaces the should implement.
     * @return settings instance so that you can fluently specify other settings
     */
    MockSettings extraInterfaces(Class<?>... interfaces);

    /**
     * Specifies mock name. Naming mocks can be helpful for debugging - the name is used in all verification errors.
     * <p>
     * Beware that naming mocks is not a solution for complex code which uses too many mocks or collaborators.
     * <b>If you have too many mocks then refactor the code</b> so that it's easy to test/debug without necessity of naming mocks.
     * <p>
     * <b>If you use &#064;Mock annotation then you've got naming mocks for free!</b> &#064;Mock uses field name as mock name. {@link Mock Read more.}
     * <p>
     * Examples:
     * <pre class="code"><code class="java">
     *   Foo foo = mock(Foo.class, withSettings().name("foo"));
     *
     *   //Below does exactly the same:
     *   Foo foo = mock(Foo.class, "foo");
     * </code></pre>
     * @param name the name of the mock, later used in all verification errors
     * @return settings instance so that you can fluently specify other settings
     */
    MockSettings name(String name);

    /**
     * Specifies the instance to spy on. Makes sense only for spies/partial mocks.
     *
     * Sets the instance that will be spied. Actually copies the internal fields of the passed instance to the mock.
     * <p>
     * As usual you are going to read <b>the partial mock warning</b>:
     * Object oriented programming is more or less about tackling complexity by dividing the complexity into separate, specific, SRPy objects.
     * How does partial mock fit into this paradigm? Well, it just doesn't...
     * Partial mock usually means that the complexity has been moved to a different method on the same object.
     * In most cases, this is not the way you want to design your application.
     * <p>
     * However, there are rare cases when partial mocks come handy:
     * dealing with code you cannot change easily (3rd party interfaces, interim refactoring of legacy code etc.)
     * However, I wouldn't use partial mocks for new, test-driven & well-designed code.
     * <p>
     * Enough warnings about partial mocks, see an example how spiedInstance() works:
     * <pre class="code"><code class="java">
<<<<<<< HEAD
     *   Foo foo = mock(Foo.class, withSettings().spiedInstance(fooInstance));
     *
     *   //Below does exactly the same:
     *   Foo foo = spy(fooInstance);
     * </code></pre>
     *
     * About stubbing for a partial mock, as it is a spy it will always call the real method, unless you use the
     * <code>doReturn</code>|<code>Throw</code>|<code>Answer</code>|<code>CallRealMethod</code> stubbing style. Example:
     *
     * <pre class="code"><code class="java">
     *   List list = new LinkedList();
     *   List spy = spy(list);
     *
     *   //Impossible: real method is called so spy.get(0) throws IndexOutOfBoundsException (the list is yet empty)
     *   when(spy.get(0)).thenReturn("foo");
     *
     *   //You have to use doReturn() for stubbing
     *   doReturn("foo").when(spy).get(0);
     * </code>
     *
=======
     *   Foo foo = mock(Foo.class, spiedInstance(fooInstance));
     *   
     *   //Below does exactly the same:
     *   Foo foo = spy(fooInstance);
     * </code></pre>
     * 
>>>>>>> 2881aefc
     * @param instance to spy on
     * @return settings instance so that you can fluently specify other settings
     */
    MockSettings spiedInstance(Object instance);

    /**
     * Specifies default answers to interactions.
     * It's quite advanced feature and typically you don't need it to write decent tests.
     * However it can be helpful when working with legacy systems.
     * <p>
     * It is the default answer so it will be used <b>only when you don't</b> stub the method call.
     *
     * <pre class="code"><code class="java">
     *   Foo mock = mock(Foo.class, withSettings().defaultAnswer(RETURNS_SMART_NULLS));
     *   Foo mockTwo = mock(Foo.class, withSettings().defaultAnswer(new YourOwnAnswer()));
     *
     *   //Below does exactly the same:
     *   Foo mockTwo = mock(Foo.class, new YourOwnAnswer());
     * </code></pre>
<<<<<<< HEAD
     *
=======
     * 
>>>>>>> 2881aefc
     * @param defaultAnswer default answer to be used by mock when not stubbed
     * @return settings instance so that you can fluently specify other settings
     */
    @SuppressWarnings("unchecked")
    MockSettings defaultAnswer(Answer defaultAnswer);

    /**
     * Configures the mock to be serializable. With this feature you can use a mock in a place that requires dependencies to be serializable.
     * <p>
     * WARNING: This should be rarely used in unit testing.
     * <p>
     * The behaviour was implemented for a specific use case of a BDD spec that had an unreliable external dependency.  This
     * was in a web environment and the objects from the external dependency were being serialized to pass between layers.
     * <p>
     * Example:
     * <pre class="code"><code class="java">
     *   List serializableMock = mock(List.class, withSettings().serializable());
     * </code></pre>
     *
     * @return settings instance so that you can fluently specify other settings
     * @since 1.8.1
     */
    MockSettings serializable();

    /**
     * Enables real-time logging of method invocations on this mock. Can be used
     * during test debugging in order to find wrong interactions with this mock.
     * <p>
     * Invocations are logged as they happen to the standard output stream.
     * <p>
     * Calling this method multiple times makes no difference.
     * <p>
     * Example:
     * <pre class="code"><code class="java">
     * List mockWithLogger = mock(List.class, withSettings().verboseLogging());
     * </code></pre>
<<<<<<< HEAD
     *
=======
     * 
>>>>>>> 2881aefc
     * @return settings instance so that you can fluently specify other settings
     */
    MockSettings verboseLogging();

    /**
     * Registers a listener for method invocations on this mock. The listener is
     * notified every time a method on this mock is called.
     * <p>
     * Multiple listeners may be added, but the same object is only added once.
     * The order, in which the listeners are added, is not guaranteed to be the
     * order in which the listeners are notified.
     *
     * Example:
     * <pre class="code"><code class="java">
     *  List mockWithListener = mock(List.class, withSettings().invocationListeners(new YourInvocationListener()));
     * </code></pre>
<<<<<<< HEAD
     *
=======
     * 
>>>>>>> 2881aefc
     * See the {@link InvocationListener listener interface} for more details.
     *
     * @param listeners The invocation listeners to add. May not be null.
     * @return settings instance so that you can fluently specify other settings
     */
    MockSettings invocationListeners(InvocationListener... listeners);
}
<|MERGE_RESOLUTION|>--- conflicted
+++ resolved
@@ -1,240 +1,200 @@
-<<<<<<< HEAD
 /*
  * Copyright (c) 2007 Mockito contributors
  * This program is made available under the terms of the MIT License.
  */
-=======
-/*
- * Copyright (c) 2007 Mockito contributors
- * This program is made available under the terms of the MIT License.
- */
->>>>>>> 2881aefc
-package org.mockito;
-
-import org.mockito.listeners.InvocationListener;
-import org.mockito.mock.MockCreationSettings;
-import org.mockito.stubbing.Answer;
-
-import java.io.Serializable;
-
-/**
- * Allows mock creation with additional mock settings.
- * <p/>
- * Don't use it too often.
- * Consider writing simple tests that use simple mocks.
- * Repeat after me: simple tests push simple, KISSy, readable & maintainable code.
- * If you cannot write a test in a simple way - refactor the code under test.
- * <p/>
- * Examples of mock settings:
- * <pre class="code"><code class="java">
- *   //Creates mock with different default answer & name
- *   Foo mock = mock(Foo.class, withSettings()
- *                                .defaultAnswer(RETURNS_SMART_NULLS)
- *                                .name("cool mockie")
- *                                );
- *
- *   //Creates mock with different default answer, descriptive name and extra interfaces
- *   Foo mock = mock(Foo.class, withSettings()
-<<<<<<< HEAD
- *                                .defaultAnswer(RETURNS_SMART_NULLS)
- *                                .name("cool mockie")
- *                                .extraInterfaces(Bar.class));
- * </code></pre>
- * {@link MockSettings} has been introduced for two reasons.
-=======
- *       .defaultAnswer(RETURNS_SMART_NULLS)
- *       .name("cool mockie")
- *       .extraInterfaces(Bar.class));    
- * </code></pre>
- * {@link MockSettings} has been introduced for two reasons. 
->>>>>>> 2881aefc
- * Firstly, to make it easy to add another mock setting when the demand comes.
- * Secondly, to enable combining together different mock settings without introducing zillions of overloaded mock() methods.
- */
-public interface MockSettings extends Serializable {
-
-    /**
-     * Specifies extra interfaces the mock should implement. Might be useful for legacy code or some corner cases.
-     * For background, see issue 51 <a href="http://code.google.com/p/mockito/issues/detail?id=51">here</a>
-     * <p>
-     * This mysterious feature should be used very occasionally.
-     * The object under test should know exactly its collaborators & dependencies.
-     * If you happen to use it often than please make sure you are really producing simple, clean & readable code.
-     * <p>
-     * Examples:
-     * <pre class="code"><code class="java">
-     *   Foo foo = mock(Foo.class, withSettings().extraInterfaces(Bar.class, Baz.class));
-     *
-     *   //now, the mock implements extra interfaces, so following casting is possible:
-     *   Bar bar = (Bar) foo;
-     *   Baz baz = (Baz) foo;
-     * </code></pre>
-<<<<<<< HEAD
-     *
-=======
-     * 
->>>>>>> 2881aefc
-     * @param interfaces extra interfaces the should implement.
-     * @return settings instance so that you can fluently specify other settings
-     */
-    MockSettings extraInterfaces(Class<?>... interfaces);
-
-    /**
-     * Specifies mock name. Naming mocks can be helpful for debugging - the name is used in all verification errors.
-     * <p>
-     * Beware that naming mocks is not a solution for complex code which uses too many mocks or collaborators.
-     * <b>If you have too many mocks then refactor the code</b> so that it's easy to test/debug without necessity of naming mocks.
-     * <p>
-     * <b>If you use &#064;Mock annotation then you've got naming mocks for free!</b> &#064;Mock uses field name as mock name. {@link Mock Read more.}
-     * <p>
-     * Examples:
-     * <pre class="code"><code class="java">
-     *   Foo foo = mock(Foo.class, withSettings().name("foo"));
-     *
-     *   //Below does exactly the same:
-     *   Foo foo = mock(Foo.class, "foo");
-     * </code></pre>
-     * @param name the name of the mock, later used in all verification errors
-     * @return settings instance so that you can fluently specify other settings
-     */
-    MockSettings name(String name);
-
-    /**
-     * Specifies the instance to spy on. Makes sense only for spies/partial mocks.
-     *
-     * Sets the instance that will be spied. Actually copies the internal fields of the passed instance to the mock.
-     * <p>
-     * As usual you are going to read <b>the partial mock warning</b>:
-     * Object oriented programming is more or less about tackling complexity by dividing the complexity into separate, specific, SRPy objects.
-     * How does partial mock fit into this paradigm? Well, it just doesn't...
-     * Partial mock usually means that the complexity has been moved to a different method on the same object.
-     * In most cases, this is not the way you want to design your application.
-     * <p>
-     * However, there are rare cases when partial mocks come handy:
-     * dealing with code you cannot change easily (3rd party interfaces, interim refactoring of legacy code etc.)
-     * However, I wouldn't use partial mocks for new, test-driven & well-designed code.
-     * <p>
-     * Enough warnings about partial mocks, see an example how spiedInstance() works:
-     * <pre class="code"><code class="java">
-<<<<<<< HEAD
-     *   Foo foo = mock(Foo.class, withSettings().spiedInstance(fooInstance));
-     *
-     *   //Below does exactly the same:
-     *   Foo foo = spy(fooInstance);
-     * </code></pre>
-     *
-     * About stubbing for a partial mock, as it is a spy it will always call the real method, unless you use the
-     * <code>doReturn</code>|<code>Throw</code>|<code>Answer</code>|<code>CallRealMethod</code> stubbing style. Example:
-     *
-     * <pre class="code"><code class="java">
-     *   List list = new LinkedList();
-     *   List spy = spy(list);
-     *
-     *   //Impossible: real method is called so spy.get(0) throws IndexOutOfBoundsException (the list is yet empty)
-     *   when(spy.get(0)).thenReturn("foo");
-     *
-     *   //You have to use doReturn() for stubbing
-     *   doReturn("foo").when(spy).get(0);
-     * </code>
-     *
-=======
-     *   Foo foo = mock(Foo.class, spiedInstance(fooInstance));
-     *   
-     *   //Below does exactly the same:
-     *   Foo foo = spy(fooInstance);
-     * </code></pre>
-     * 
->>>>>>> 2881aefc
-     * @param instance to spy on
-     * @return settings instance so that you can fluently specify other settings
-     */
-    MockSettings spiedInstance(Object instance);
-
-    /**
-     * Specifies default answers to interactions.
-     * It's quite advanced feature and typically you don't need it to write decent tests.
-     * However it can be helpful when working with legacy systems.
-     * <p>
-     * It is the default answer so it will be used <b>only when you don't</b> stub the method call.
-     *
-     * <pre class="code"><code class="java">
-     *   Foo mock = mock(Foo.class, withSettings().defaultAnswer(RETURNS_SMART_NULLS));
-     *   Foo mockTwo = mock(Foo.class, withSettings().defaultAnswer(new YourOwnAnswer()));
-     *
-     *   //Below does exactly the same:
-     *   Foo mockTwo = mock(Foo.class, new YourOwnAnswer());
-     * </code></pre>
-<<<<<<< HEAD
-     *
-=======
-     * 
->>>>>>> 2881aefc
-     * @param defaultAnswer default answer to be used by mock when not stubbed
-     * @return settings instance so that you can fluently specify other settings
-     */
-    @SuppressWarnings("unchecked")
-    MockSettings defaultAnswer(Answer defaultAnswer);
-
-    /**
-     * Configures the mock to be serializable. With this feature you can use a mock in a place that requires dependencies to be serializable.
-     * <p>
-     * WARNING: This should be rarely used in unit testing.
-     * <p>
-     * The behaviour was implemented for a specific use case of a BDD spec that had an unreliable external dependency.  This
-     * was in a web environment and the objects from the external dependency were being serialized to pass between layers.
-     * <p>
-     * Example:
-     * <pre class="code"><code class="java">
-     *   List serializableMock = mock(List.class, withSettings().serializable());
-     * </code></pre>
-     *
-     * @return settings instance so that you can fluently specify other settings
-     * @since 1.8.1
-     */
-    MockSettings serializable();
-
-    /**
-     * Enables real-time logging of method invocations on this mock. Can be used
-     * during test debugging in order to find wrong interactions with this mock.
-     * <p>
-     * Invocations are logged as they happen to the standard output stream.
-     * <p>
-     * Calling this method multiple times makes no difference.
-     * <p>
-     * Example:
-     * <pre class="code"><code class="java">
-     * List mockWithLogger = mock(List.class, withSettings().verboseLogging());
-     * </code></pre>
-<<<<<<< HEAD
-     *
-=======
-     * 
->>>>>>> 2881aefc
-     * @return settings instance so that you can fluently specify other settings
-     */
-    MockSettings verboseLogging();
-
-    /**
-     * Registers a listener for method invocations on this mock. The listener is
-     * notified every time a method on this mock is called.
-     * <p>
-     * Multiple listeners may be added, but the same object is only added once.
-     * The order, in which the listeners are added, is not guaranteed to be the
-     * order in which the listeners are notified.
-     *
-     * Example:
-     * <pre class="code"><code class="java">
-     *  List mockWithListener = mock(List.class, withSettings().invocationListeners(new YourInvocationListener()));
-     * </code></pre>
-<<<<<<< HEAD
-     *
-=======
-     * 
->>>>>>> 2881aefc
-     * See the {@link InvocationListener listener interface} for more details.
-     *
-     * @param listeners The invocation listeners to add. May not be null.
-     * @return settings instance so that you can fluently specify other settings
-     */
-    MockSettings invocationListeners(InvocationListener... listeners);
-}
+package org.mockito;
+
+import org.mockito.listeners.InvocationListener;
+import org.mockito.mock.MockCreationSettings;
+import org.mockito.stubbing.Answer;
+
+import java.io.Serializable;
+
+/**
+ * Allows mock creation with additional mock settings.
+ * <p/>
+ * Don't use it too often.
+ * Consider writing simple tests that use simple mocks.
+ * Repeat after me: simple tests push simple, KISSy, readable & maintainable code.
+ * If you cannot write a test in a simple way - refactor the code under test.
+ * <p/>
+ * Examples of mock settings:
+ * <pre class="code"><code class="java">
+ *   //Creates mock with different default answer & name
+ *   Foo mock = mock(Foo.class, withSettings()
+ *                                .defaultAnswer(RETURNS_SMART_NULLS)
+ *                                .name("cool mockie")
+ *                                );
+ *
+ *   //Creates mock with different default answer, descriptive name and extra interfaces
+ *   Foo mock = mock(Foo.class, withSettings()
+ *                                .defaultAnswer(RETURNS_SMART_NULLS)
+ *                                .name("cool mockie")
+ *                                .extraInterfaces(Bar.class));
+ * </code></pre>
+ * {@link MockSettings} has been introduced for two reasons.
+ * Firstly, to make it easy to add another mock setting when the demand comes.
+ * Secondly, to enable combining together different mock settings without introducing zillions of overloaded mock() methods.
+ */
+public interface MockSettings extends Serializable {
+
+    /**
+     * Specifies extra interfaces the mock should implement. Might be useful for legacy code or some corner cases.
+     * For background, see issue 51 <a href="http://code.google.com/p/mockito/issues/detail?id=51">here</a>
+     * <p>
+     * This mysterious feature should be used very occasionally.
+     * The object under test should know exactly its collaborators & dependencies.
+     * If you happen to use it often than please make sure you are really producing simple, clean & readable code.
+     * <p>
+     * Examples:
+     * <pre class="code"><code class="java">
+     *   Foo foo = mock(Foo.class, withSettings().extraInterfaces(Bar.class, Baz.class));
+     *
+     *   //now, the mock implements extra interfaces, so following casting is possible:
+     *   Bar bar = (Bar) foo;
+     *   Baz baz = (Baz) foo;
+     * </code></pre>
+     *
+     * @param interfaces extra interfaces the should implement.
+     * @return settings instance so that you can fluently specify other settings
+     */
+    MockSettings extraInterfaces(Class<?>... interfaces);
+
+    /**
+     * Specifies mock name. Naming mocks can be helpful for debugging - the name is used in all verification errors.
+     * <p>
+     * Beware that naming mocks is not a solution for complex code which uses too many mocks or collaborators.
+     * <b>If you have too many mocks then refactor the code</b> so that it's easy to test/debug without necessity of naming mocks.
+     * <p>
+     * <b>If you use &#064;Mock annotation then you've got naming mocks for free!</b> &#064;Mock uses field name as mock name. {@link Mock Read more.}
+     * <p>
+     * Examples:
+     * <pre class="code"><code class="java">
+     *   Foo foo = mock(Foo.class, withSettings().name("foo"));
+     *
+     *   //Below does exactly the same:
+     *   Foo foo = mock(Foo.class, "foo");
+     * </code></pre>
+     * @param name the name of the mock, later used in all verification errors
+     * @return settings instance so that you can fluently specify other settings
+     */
+    MockSettings name(String name);
+
+    /**
+     * Specifies the instance to spy on. Makes sense only for spies/partial mocks.
+     *
+     * Sets the instance that will be spied. Actually copies the internal fields of the passed instance to the mock.
+     * <p>
+     * As usual you are going to read <b>the partial mock warning</b>:
+     * Object oriented programming is more or less about tackling complexity by dividing the complexity into separate, specific, SRPy objects.
+     * How does partial mock fit into this paradigm? Well, it just doesn't...
+     * Partial mock usually means that the complexity has been moved to a different method on the same object.
+     * In most cases, this is not the way you want to design your application.
+     * <p>
+     * However, there are rare cases when partial mocks come handy:
+     * dealing with code you cannot change easily (3rd party interfaces, interim refactoring of legacy code etc.)
+     * However, I wouldn't use partial mocks for new, test-driven & well-designed code.
+     * <p>
+     * Enough warnings about partial mocks, see an example how spiedInstance() works:
+     * <pre class="code"><code class="java">
+     *   Foo foo = mock(Foo.class, withSettings().spiedInstance(fooInstance));
+     *
+     *   //Below does exactly the same:
+     *   Foo foo = spy(fooInstance);
+     * </code></pre>
+     *
+     * About stubbing for a partial mock, as it is a spy it will always call the real method, unless you use the
+     * <code>doReturn</code>|<code>Throw</code>|<code>Answer</code>|<code>CallRealMethod</code> stubbing style. Example:
+     *
+     * <pre class="code"><code class="java">
+     *   List list = new LinkedList();
+     *   List spy = spy(list);
+     *
+     *   //Impossible: real method is called so spy.get(0) throws IndexOutOfBoundsException (the list is yet empty)
+     *   when(spy.get(0)).thenReturn("foo");
+     *
+     *   //You have to use doReturn() for stubbing
+     *   doReturn("foo").when(spy).get(0);
+     * </code>
+     *
+     * @param instance to spy on
+     * @return settings instance so that you can fluently specify other settings
+     */
+    MockSettings spiedInstance(Object instance);
+
+    /**
+     * Specifies default answers to interactions.
+     * It's quite advanced feature and typically you don't need it to write decent tests.
+     * However it can be helpful when working with legacy systems.
+     * <p>
+     * It is the default answer so it will be used <b>only when you don't</b> stub the method call.
+     *
+     * <pre class="code"><code class="java">
+     *   Foo mock = mock(Foo.class, withSettings().defaultAnswer(RETURNS_SMART_NULLS));
+     *   Foo mockTwo = mock(Foo.class, withSettings().defaultAnswer(new YourOwnAnswer()));
+     *
+     *   //Below does exactly the same:
+     *   Foo mockTwo = mock(Foo.class, new YourOwnAnswer());
+     * </code></pre>
+     *
+     * @param defaultAnswer default answer to be used by mock when not stubbed
+     * @return settings instance so that you can fluently specify other settings
+     */
+    @SuppressWarnings("unchecked")
+    MockSettings defaultAnswer(Answer defaultAnswer);
+
+    /**
+     * Configures the mock to be serializable. With this feature you can use a mock in a place that requires dependencies to be serializable.
+     * <p>
+     * WARNING: This should be rarely used in unit testing.
+     * <p>
+     * The behaviour was implemented for a specific use case of a BDD spec that had an unreliable external dependency.  This
+     * was in a web environment and the objects from the external dependency were being serialized to pass between layers.
+     * <p>
+     * Example:
+     * <pre class="code"><code class="java">
+     *   List serializableMock = mock(List.class, withSettings().serializable());
+     * </code></pre>
+     *
+     * @return settings instance so that you can fluently specify other settings
+     * @since 1.8.1
+     */
+    MockSettings serializable();
+
+    /**
+     * Enables real-time logging of method invocations on this mock. Can be used
+     * during test debugging in order to find wrong interactions with this mock.
+     * <p>
+     * Invocations are logged as they happen to the standard output stream.
+     * <p>
+     * Calling this method multiple times makes no difference.
+     * <p>
+     * Example:
+     * <pre class="code"><code class="java">
+     * List mockWithLogger = mock(List.class, withSettings().verboseLogging());
+     * </code></pre>
+     *
+     * @return settings instance so that you can fluently specify other settings
+     */
+    MockSettings verboseLogging();
+
+    /**
+     * Registers a listener for method invocations on this mock. The listener is
+     * notified every time a method on this mock is called.
+     * <p>
+     * Multiple listeners may be added, but the same object is only added once.
+     * The order, in which the listeners are added, is not guaranteed to be the
+     * order in which the listeners are notified.
+     *
+     * Example:
+     * <pre class="code"><code class="java">
+     *  List mockWithListener = mock(List.class, withSettings().invocationListeners(new YourInvocationListener()));
+     * </code></pre>
+     *
+     * See the {@link InvocationListener listener interface} for more details.
+     *
+     * @param listeners The invocation listeners to add. May not be null.
+     * @return settings instance so that you can fluently specify other settings
+     */
+    MockSettings invocationListeners(InvocationListener... listeners);
+}