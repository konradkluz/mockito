<<<<<<< HEAD
/*
 * Copyright (c) 2007 Mockito contributors
 * This program is made available under the terms of the MIT License.
 */
=======
/*
 * Copyright (c) 2007 Mockito contributors
 * This program is made available under the terms of the MIT License.
 */
>>>>>>> 2881aefc
package org.mockito.internal.stubbing.defaultanswers;

import java.io.Serializable;
import java.lang.reflect.Modifier;

import org.mockito.Mockito;
import org.mockito.exceptions.Reporter;
import org.mockito.internal.debugging.LocationImpl;
import org.mockito.invocation.Location;
import org.mockito.internal.util.ObjectMethodsGuru;
import org.mockito.invocation.InvocationOnMock;
import org.mockito.stubbing.Answer;

/**
 * Optional Answer that can be used with
 * {@link Mockito#mock(Class, Answer)}
 * <p>
 * This implementation can be helpful when working with legacy code. Unstubbed
 * methods often return null. If your code uses the object returned by an
 * unstubbed call you get a NullPointerException. This implementation of
 * Answer returns SmartNulls instead of nulls.
 * SmartNull gives nicer exception message than NPE because it points out the
 * line where unstubbed method was called. You just click on the stack trace.
 * <p>
 * ReturnsSmartNulls first tries to return ordinary return values (see
 * {@link ReturnsMoreEmptyValues}) then it tries to return SmartNull. If the
 * return type is not mockable (e.g. final) then ordinary null is returned.
 * <p>
 * ReturnsSmartNulls will be probably the default return values strategy in
 * Mockito 2.0
 */
public class ReturnsSmartNulls implements Answer<Object>, Serializable {

    private static final long serialVersionUID = 7618312406617949441L;

    private final Answer<Object> delegate = new ReturnsMoreEmptyValues();

    public Object answer(final InvocationOnMock invocation) throws Throwable {
        Object defaultReturnValue = delegate.answer(invocation);
        if (defaultReturnValue != null) {
            return defaultReturnValue;
        }
        Class<?> type = invocation.getMethod().getReturnType();
        if (!type.isPrimitive() && !Modifier.isFinal(type.getModifiers())) {
            final Location location = new LocationImpl();
            return Mockito.mock(type, new ThrowsSmartNullPointer(invocation, location));
        }
        return null;
    }

    private static class ThrowsSmartNullPointer implements Answer {
        private final InvocationOnMock unstubbedInvocation;
        private final Location location;

        public ThrowsSmartNullPointer(InvocationOnMock unstubbedInvocation, Location location) {
            this.unstubbedInvocation = unstubbedInvocation;
            this.location = location;
        }

        public Object answer(InvocationOnMock currentInvocation) throws Throwable {
            if (new ObjectMethodsGuru().isToString(currentInvocation.getMethod())) {
                return "SmartNull returned by this unstubbed method call on a mock:\n" +
                        unstubbedInvocation.toString();
            }

            new Reporter().smartNullPointerException(unstubbedInvocation.toString(), location);
            return null;
        }
    }
}
<|MERGE_RESOLUTION|>--- conflicted
+++ resolved
@@ -1,81 +1,74 @@
-<<<<<<< HEAD
 /*
  * Copyright (c) 2007 Mockito contributors
  * This program is made available under the terms of the MIT License.
  */
-=======
-/*
- * Copyright (c) 2007 Mockito contributors
- * This program is made available under the terms of the MIT License.
- */
->>>>>>> 2881aefc
-package org.mockito.internal.stubbing.defaultanswers;
-
-import java.io.Serializable;
-import java.lang.reflect.Modifier;
-
-import org.mockito.Mockito;
-import org.mockito.exceptions.Reporter;
-import org.mockito.internal.debugging.LocationImpl;
-import org.mockito.invocation.Location;
-import org.mockito.internal.util.ObjectMethodsGuru;
-import org.mockito.invocation.InvocationOnMock;
-import org.mockito.stubbing.Answer;
-
-/**
- * Optional Answer that can be used with
- * {@link Mockito#mock(Class, Answer)}
- * <p>
- * This implementation can be helpful when working with legacy code. Unstubbed
- * methods often return null. If your code uses the object returned by an
- * unstubbed call you get a NullPointerException. This implementation of
- * Answer returns SmartNulls instead of nulls.
- * SmartNull gives nicer exception message than NPE because it points out the
- * line where unstubbed method was called. You just click on the stack trace.
- * <p>
- * ReturnsSmartNulls first tries to return ordinary return values (see
- * {@link ReturnsMoreEmptyValues}) then it tries to return SmartNull. If the
- * return type is not mockable (e.g. final) then ordinary null is returned.
- * <p>
- * ReturnsSmartNulls will be probably the default return values strategy in
- * Mockito 2.0
- */
-public class ReturnsSmartNulls implements Answer<Object>, Serializable {
-
-    private static final long serialVersionUID = 7618312406617949441L;
-
-    private final Answer<Object> delegate = new ReturnsMoreEmptyValues();
-
-    public Object answer(final InvocationOnMock invocation) throws Throwable {
-        Object defaultReturnValue = delegate.answer(invocation);
-        if (defaultReturnValue != null) {
-            return defaultReturnValue;
-        }
-        Class<?> type = invocation.getMethod().getReturnType();
-        if (!type.isPrimitive() && !Modifier.isFinal(type.getModifiers())) {
-            final Location location = new LocationImpl();
-            return Mockito.mock(type, new ThrowsSmartNullPointer(invocation, location));
-        }
-        return null;
-    }
-
-    private static class ThrowsSmartNullPointer implements Answer {
-        private final InvocationOnMock unstubbedInvocation;
-        private final Location location;
-
-        public ThrowsSmartNullPointer(InvocationOnMock unstubbedInvocation, Location location) {
-            this.unstubbedInvocation = unstubbedInvocation;
-            this.location = location;
-        }
-
-        public Object answer(InvocationOnMock currentInvocation) throws Throwable {
-            if (new ObjectMethodsGuru().isToString(currentInvocation.getMethod())) {
-                return "SmartNull returned by this unstubbed method call on a mock:\n" +
-                        unstubbedInvocation.toString();
-            }
-
-            new Reporter().smartNullPointerException(unstubbedInvocation.toString(), location);
-            return null;
-        }
-    }
-}
+package org.mockito.internal.stubbing.defaultanswers;
+
+import java.io.Serializable;
+import java.lang.reflect.Modifier;
+
+import org.mockito.Mockito;
+import org.mockito.exceptions.Reporter;
+import org.mockito.internal.debugging.LocationImpl;
+import org.mockito.invocation.Location;
+import org.mockito.internal.util.ObjectMethodsGuru;
+import org.mockito.invocation.InvocationOnMock;
+import org.mockito.stubbing.Answer;
+
+/**
+ * Optional Answer that can be used with
+ * {@link Mockito#mock(Class, Answer)}
+ * <p>
+ * This implementation can be helpful when working with legacy code. Unstubbed
+ * methods often return null. If your code uses the object returned by an
+ * unstubbed call you get a NullPointerException. This implementation of
+ * Answer returns SmartNulls instead of nulls.
+ * SmartNull gives nicer exception message than NPE because it points out the
+ * line where unstubbed method was called. You just click on the stack trace.
+ * <p>
+ * ReturnsSmartNulls first tries to return ordinary return values (see
+ * {@link ReturnsMoreEmptyValues}) then it tries to return SmartNull. If the
+ * return type is not mockable (e.g. final) then ordinary null is returned.
+ * <p>
+ * ReturnsSmartNulls will be probably the default return values strategy in
+ * Mockito 2.0
+ */
+public class ReturnsSmartNulls implements Answer<Object>, Serializable {
+
+    private static final long serialVersionUID = 7618312406617949441L;
+
+    private final Answer<Object> delegate = new ReturnsMoreEmptyValues();
+
+    public Object answer(final InvocationOnMock invocation) throws Throwable {
+        Object defaultReturnValue = delegate.answer(invocation);
+        if (defaultReturnValue != null) {
+            return defaultReturnValue;
+        }
+        Class<?> type = invocation.getMethod().getReturnType();
+        if (!type.isPrimitive() && !Modifier.isFinal(type.getModifiers())) {
+            final Location location = new LocationImpl();
+            return Mockito.mock(type, new ThrowsSmartNullPointer(invocation, location));
+        }
+        return null;
+    }
+
+    private static class ThrowsSmartNullPointer implements Answer {
+        private final InvocationOnMock unstubbedInvocation;
+        private final Location location;
+
+        public ThrowsSmartNullPointer(InvocationOnMock unstubbedInvocation, Location location) {
+            this.unstubbedInvocation = unstubbedInvocation;
+            this.location = location;
+        }
+
+        public Object answer(InvocationOnMock currentInvocation) throws Throwable {
+            if (new ObjectMethodsGuru().isToString(currentInvocation.getMethod())) {
+                return "SmartNull returned by this unstubbed method call on a mock:\n" +
+                        unstubbedInvocation.toString();
+            }
+
+            new Reporter().smartNullPointerException(unstubbedInvocation.toString(), location);
+            return null;
+        }
+    }
+}