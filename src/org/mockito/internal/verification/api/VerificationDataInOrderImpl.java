<<<<<<< HEAD
/*
 * Copyright (c) 2007 Mockito contributors
 * This program is made available under the terms of the MIT License.
 */
=======
/*
 * Copyright (c) 2007 Mockito contributors
 * This program is made available under the terms of the MIT License.
 */
>>>>>>> 2881aefc
package org.mockito.internal.verification.api;

import java.util.List;

import org.mockito.internal.invocation.InvocationMatcher;
import org.mockito.invocation.Invocation;

public class VerificationDataInOrderImpl implements VerificationDataInOrder {

    private final InOrderContext inOrder;
    private final List<Invocation> allInvocations;
    private final InvocationMatcher wanted;

    public VerificationDataInOrderImpl(InOrderContext inOrder, List<Invocation> allInvocations, InvocationMatcher wanted) {
        this.inOrder = inOrder;
        this.allInvocations = allInvocations;
        this.wanted = wanted;        
    }

    public List<Invocation> getAllInvocations() {
        return allInvocations;
    }

    public InOrderContext getOrderingContext() {
        return inOrder;
    }

    public InvocationMatcher getWanted() {
        return wanted;
    }
}<|MERGE_RESOLUTION|>--- conflicted
+++ resolved
@@ -1,42 +1,35 @@
-<<<<<<< HEAD
 /*
  * Copyright (c) 2007 Mockito contributors
  * This program is made available under the terms of the MIT License.
  */
-=======
-/*
- * Copyright (c) 2007 Mockito contributors
- * This program is made available under the terms of the MIT License.
- */
->>>>>>> 2881aefc
-package org.mockito.internal.verification.api;
-
-import java.util.List;
-
-import org.mockito.internal.invocation.InvocationMatcher;
-import org.mockito.invocation.Invocation;
-
-public class VerificationDataInOrderImpl implements VerificationDataInOrder {
-
-    private final InOrderContext inOrder;
-    private final List<Invocation> allInvocations;
-    private final InvocationMatcher wanted;
-
-    public VerificationDataInOrderImpl(InOrderContext inOrder, List<Invocation> allInvocations, InvocationMatcher wanted) {
-        this.inOrder = inOrder;
-        this.allInvocations = allInvocations;
-        this.wanted = wanted;        
-    }
-
-    public List<Invocation> getAllInvocations() {
-        return allInvocations;
-    }
-
-    public InOrderContext getOrderingContext() {
-        return inOrder;
-    }
-
-    public InvocationMatcher getWanted() {
-        return wanted;
-    }
+package org.mockito.internal.verification.api;
+
+import java.util.List;
+
+import org.mockito.internal.invocation.InvocationMatcher;
+import org.mockito.invocation.Invocation;
+
+public class VerificationDataInOrderImpl implements VerificationDataInOrder {
+
+    private final InOrderContext inOrder;
+    private final List<Invocation> allInvocations;
+    private final InvocationMatcher wanted;
+
+    public VerificationDataInOrderImpl(InOrderContext inOrder, List<Invocation> allInvocations, InvocationMatcher wanted) {
+        this.inOrder = inOrder;
+        this.allInvocations = allInvocations;
+        this.wanted = wanted;        
+    }
+
+    public List<Invocation> getAllInvocations() {
+        return allInvocations;
+    }
+
+    public InOrderContext getOrderingContext() {
+        return inOrder;
+    }
+
+    public InvocationMatcher getWanted() {
+        return wanted;
+    }
 }